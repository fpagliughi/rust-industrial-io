--- conflicted
+++ resolved
@@ -1,12 +1,7 @@
 [package]
 name = "industrial-io"
-<<<<<<< HEAD
-version = "0.5.2"
-edition = "2018"
-=======
-version = "0.5.1"
+version = "0.6.0"
 edition = "2021"
->>>>>>> 50c51c23
 authors = ["Frank Pagliughi <fpagliughi@mindspring.com>"]
 repository = "https://github.com/fpagliughi/rust-industrial-io"
 license = "MIT"
@@ -20,13 +15,8 @@
 [dependencies]
 libiio-sys = { version = "0.3", path = "libiio-sys" }
 thiserror = "1.0"
-<<<<<<< HEAD
-nix = "0.23"
-clap = { version = "2.34", optional = true }
-=======
 nix = "0.25"
-clap = { version = "3.2", features = ["cargo"] }
->>>>>>> 50c51c23
+clap = { version = "3.2", features = ["cargo"], optional = true }
 
 [dev-dependencies]
 schedule_recv = "0.1"
