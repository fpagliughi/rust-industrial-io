// industrial-io/src/bin/iio_info_rs.rs
//
// Copyright (c) 2018, Frank Pagliughi
//
// Licensed under the MIT license:
//   <LICENSE or http://opensource.org/licenses/MIT>
// This file may not be copied, modified, or distributed except according
// to those terms.
//

//! Rust application to gather information about Industrial I/O devices.
//!

use clap::{App, Arg};
use industrial_io as iio;
use std::process;

<<<<<<< HEAD
const VERSION: &'static str = env!("CARGO_PKG_VERSION");

fn main() -> iio::Result<()> {
=======
fn main() {
>>>>>>> 1c799d05
    let lib_ver = iio::library_version();
    println!("Library version: {}", lib_ver);

    let args = App::new("iio_info_rs")
        .version(VERSION)
        .author("Frank Pagliughi")
        .about("Rust IIO system information.")
        .help_short("?")
        .arg(
            Arg::with_name("network")
                .short("n")
                .long("network")
                .help("Use the network backend with the provided hostname")
                .takes_value(true),
        )
        .arg(
            Arg::with_name("uri")
                .short("u")
                .long("uri")
                .help("Use the context with the provided URI")
                .takes_value(true),
        )
        .get_matches();

    let ctx = if let Some(hostname) = args.value_of("network") {
        iio::Context::with_backend(iio::Backend::Network(hostname))
    }
    else if let Some(uri) = args.value_of("uri") {
        iio::Context::from_uri(uri)
    }
    else {
        iio::Context::new()
    }
    .unwrap_or_else(|err| {
        eprintln!("Error getting the IIO Context: {}", err);
        process::exit(1);
    });

    println!("Description: {}", ctx.description());

    println!("{} context attribute(s) found", ctx.num_attrs());
    for attr in ctx.attributes() {
        println!("\t{}: {}", attr.0, attr.1);
    }

    println!("IIO context has {} device(s):", ctx.num_devices());
    for dev in ctx.devices() {
        //assert_eq(ctx, dev.context());
        println!(
            "\t{}: {}",
            dev.id().unwrap_or_default(),
            dev.name().unwrap_or_else(|| "<unknown>".to_string())
        );
        println!("\t\t{} channels found:", dev.num_channels());

        for chan in dev.channels() {
            println!("\t\t\t{}", chan.id().unwrap_or_default());
            println!(
                "\t\t\t{} channel-specific attributes found:",
                chan.num_attrs()
            );

            // Note: We could get all the attr into a map and then print
            //let attrs = chan.attr_read_all();

            for attr in chan.attrs() {
                print!("\t\t\t\t'{}': ", attr);
                if let Ok(val) = chan.attr_read_float(&attr) {
                    println!("{}", val);
                }
                else if let Ok(val) = chan.attr_read_int(&attr) {
                    println!("{}", val);
                }
                else if let Ok(val) = chan.attr_read_bool(&attr) {
                    println!("{}", val);
                }
                else {
                    println!("{}", chan.find_attr(&attr).unwrap());
                }
            }
        }
        if dev.has_attrs() {
            println!("\t\tAttributes:");
            for attr in dev.attributes() {
                let val_str = dev
                    .attr_read_str(&attr)
                    .unwrap_or_else(|_| String::from("Unknown"));
                println!("\t\t\t{}: {}", attr, val_str);
            }
        }
    }
}<|MERGE_RESOLUTION|>--- conflicted
+++ resolved
@@ -15,13 +15,9 @@
 use industrial_io as iio;
 use std::process;
 
-<<<<<<< HEAD
 const VERSION: &'static str = env!("CARGO_PKG_VERSION");
 
-fn main() -> iio::Result<()> {
-=======
 fn main() {
->>>>>>> 1c799d05
     let lib_ver = iio::library_version();
     println!("Library version: {}", lib_ver);
 
